--- conflicted
+++ resolved
@@ -292,12 +292,8 @@
       training_data_.Add(tree_[idx]->GetCurrentHead(),
                          tree_[idx]->GetPositionHistory(), best_eval,
                          played_eval, best_is_proof, best_move, move,
-<<<<<<< HEAD
-                         legal_moves, nneval);
-=======
                          legal_moves, nneval,
                          search_->GetParams().GetPolicySoftmaxTemp());
->>>>>>> a5dd871a
     }
     // Must reset the search before mutating the tree.
     search_.reset();
