--- conflicted
+++ resolved
@@ -101,11 +101,7 @@
            classic::Eval best_eval, classic::Eval played_eval,
            bool best_is_proven, Move best_move, Move played_move,
            std::span<Move> legal_moves,
-<<<<<<< HEAD
-           const std::optional<EvalResult>& nneval);
-=======
            const std::optional<EvalResult>& nneval, float policy_softmax_temp);
->>>>>>> a5dd871a
 
   // Writes training data to a file.
   void Write(TrainingDataWriter* writer, GameResult result,
