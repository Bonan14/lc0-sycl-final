--- conflicted
+++ resolved
@@ -58,15 +58,9 @@
 
 class MemCache : public CachingBackend {
  public:
-<<<<<<< HEAD
-  MemCache(std::unique_ptr<Backend> wrapped, size_t capacity)
-      : wrapped_backend_(std::move(wrapped)),
-        cache_(capacity),
-=======
   MemCache(std::unique_ptr<Backend> wrapped, size_t cache_size)
       : wrapped_backend_(std::move(wrapped)),
         cache_(cache_size),
->>>>>>> a5dd871a
         max_batch_size_(wrapped_backend_->GetAttributes().maximum_batch_size) {}
 
   BackendAttributes GetAttributes() const override {
@@ -76,12 +70,6 @@
   std::optional<EvalResult> GetCachedEvaluation(const EvalPosition&) override;
 
   void ClearCache() override { cache_.Clear(); }
-<<<<<<< HEAD
-  void SetCacheCapacity(size_t capacity) override {
-    cache_.SetCapacity(capacity);
-  }
-
-=======
 
   UpdateConfigurationResult UpdateConfiguration(
       const OptionsDict& options) override {
@@ -90,7 +78,6 @@
 
   void SetCacheSize(size_t size) override { cache_.SetCapacity(size); }
 
->>>>>>> a5dd871a
  private:
   std::unique_ptr<Backend> wrapped_backend_;
   HashKeyedCache<CachedValue> cache_;
@@ -181,13 +168,8 @@
 }  // namespace
 
 std::unique_ptr<CachingBackend> CreateMemCache(std::unique_ptr<Backend> wrapped,
-<<<<<<< HEAD
-                                               size_t capacity) {
-  return std::make_unique<MemCache>(std::move(wrapped), capacity);
-=======
                                                size_t cache_size) {
   return std::make_unique<MemCache>(std::move(wrapped), cache_size);
->>>>>>> a5dd871a
 }
 
 }  // namespace lczero