/*
  This file is part of Leela Chess Zero.
  Copyright (C) 2018-2019 The LCZero Authors

  Leela Chess is free software: you can redistribute it and/or modify
  it under the terms of the GNU General Public License as published by
  the Free Software Foundation, either version 3 of the License, or
  (at your option) any later version.

  Leela Chess is distributed in the hope that it will be useful,
  but WITHOUT ANY WARRANTY; without even the implied warranty of
  MERCHANTABILITY or FITNESS FOR A PARTICULAR PURPOSE.  See the
  GNU General Public License for more details.

  You should have received a copy of the GNU General Public License
  along with Leela Chess.  If not, see <http://www.gnu.org/licenses/>.

  Additional permission under GNU GPL version 3 section 7

  If you modify this Program, or any covered work, by linking or
  combining it with NVIDIA Corporation's libraries from the NVIDIA CUDA
  Toolkit and the NVIDIA CUDA Deep Neural Network library (or a
  modified version of those libraries), containing parts covered by the
  terms of the respective license agreement, the licensors of this
  Program grant you additional permission to convey the resulting work.
*/

#include "engine_classic.h"

#include <algorithm>
#include <cmath>
#include <functional>

#include "neural/shared_params.h"
#include "search/classic/search.h"
#include "search/classic/stoppers/factory.h"
#include "utils/commandline.h"
#include "utils/configfile.h"
#include "utils/logging.h"

namespace lczero {
namespace {
const OptionId kThreadsOptionId{
    "threads", "Threads",
    "Number of (CPU) worker threads to use, 0 for the backend default.", 't'};
const OptionId kSyzygyTablebaseId{
    "syzygy-paths", "SyzygyPath",
    "List of Syzygy tablebase directories, list entries separated by system "
    "separator (\";\" for Windows, \":\" for Linux).",
    's'};
const OptionId kPonderId{"", "Ponder",
                         "This option is ignored. Here to please chess GUIs."};
const OptionId kStrictUciTiming{"strict-uci-timing", "StrictTiming",
                                "The UCI host compensates for lag, waits for "
                                "the 'readyok' reply before sending 'go' and "
                                "only then starts timing."};
const OptionId kValueOnly{
    "value-only", "ValueOnly",
    "In value only mode all search parameters are ignored and the position is "
    "evaluated by getting the valuation of every child position and choosing "
    "the worst for the opponent."};
const OptionId kClearTree{"", "ClearTree",
                          "Clear the tree before the next search."};

MoveList StringsToMovelist(const std::vector<std::string>& moves,
                           const ChessBoard& board) {
  MoveList result;
  if (moves.size()) {
    result.reserve(moves.size());
    const auto legal_moves = board.GenerateLegalMoves();
    const auto end = legal_moves.end();
    for (const auto& move : moves) {
      const Move m = board.ParseMove(move);
      if (std::find(legal_moves.begin(), end, m) != end) result.emplace_back(m);
    }
    if (result.empty()) throw Exception("No legal searchmoves.");
  }
  return result;
}

}  // namespace

EngineClassic::EngineClassic(UciResponder& uci_responder,
                             const OptionsDict& options)
    : options_(options),
      uci_responder_(&uci_responder),
      current_position_{ChessBoard::kStartposFen, {}} {}

void EngineClassic::PopulateOptions(OptionsParser* options) {
  using namespace std::placeholders;
  const bool is_simple =
      CommandLine::BinaryName().find("simple") != std::string::npos;
  options->Add<IntOption>(kThreadsOptionId, 0, 128) = 0;
  classic::SearchParams::Populate(options);

  ConfigFile::PopulateOptions(options);
  if (is_simple) {
    options->HideAllOptions();
    options->UnhideOption(kThreadsOptionId);
    options->UnhideOption(SharedBackendParams::kWeightsId);
    options->UnhideOption(classic::SearchParams::kContemptId);
    options->UnhideOption(classic::SearchParams::kMultiPvId);
  }
  options->Add<StringOption>(kSyzygyTablebaseId);
  // Add "Ponder" option to signal to GUIs that we support pondering.
  // This option is currently not used by lc0 in any way.
  options->Add<BoolOption>(kPonderId) = true;

  PopulateTimeManagementOptions(
      is_simple ? classic::RunType::kSimpleUci : classic::RunType::kUci,
      options);

  options->Add<BoolOption>(kStrictUciTiming) = false;
  options->HideOption(kStrictUciTiming);

  options->Add<BoolOption>(kValueOnly) = false;
  options->Add<ButtonOption>(kClearTree);
  options->HideOption(kClearTree);
}

void EngineClassic::ResetMoveTimer() {
  move_start_time_ = std::chrono::steady_clock::now();
}

// Updates values from Uci options.
void EngineClassic::UpdateFromUciOptions() {
  SharedLock lock(busy_mutex_);

  // Syzygy tablebases.
  std::string tb_paths = options_.Get<std::string>(kSyzygyTablebaseId);
  if (!tb_paths.empty() && tb_paths != tb_paths_) {
    syzygy_tb_ = std::make_unique<SyzygyTablebase>();
    CERR << "Loading Syzygy tablebases from " << tb_paths;
    if (!syzygy_tb_->init(tb_paths)) {
      CERR << "Failed to load Syzygy tablebases!";
      syzygy_tb_ = nullptr;
    }
    tb_paths_ = tb_paths;
  } else if (tb_paths.empty()) {
    syzygy_tb_ = nullptr;
    tb_paths_.clear();
  }

  // Network.
  const auto network_configuration =
      NetworkFactory::BackendConfiguration(options_);
  if (network_configuration_ != network_configuration) {
    backend_ =
        CreateMemCache(BackendManager::Get()->CreateFromParams(options_),
                       options_.Get<int>(SharedBackendParams::kNNCacheSizeId));
    network_configuration_ = network_configuration;
  } else {
    // If network is not changed, cache size still may have changed.
    backend_->SetCacheCapacity(
        options_.Get<int>(SharedBackendParams::kNNCacheSizeId));
  }

  // Check whether we can update the move timer in "Go".
  strict_uci_timing_ = options_.Get<bool>(kStrictUciTiming);
}

void EngineClassic::EnsureReady() {
  std::unique_lock<RpSharedMutex> lock(busy_mutex_);
  // If a UCI host is waiting for our ready response, we can consider the move
  // not started until we're done ensuring ready.
  ResetMoveTimer();
}

void EngineClassic::NewGame() {
  // In case anything relies upon defaulting to default position and just calls
  // newgame and goes straight into go.
  ResetMoveTimer();
  SharedLock lock(busy_mutex_);
  search_.reset();
  tree_.reset();
  CreateFreshTimeManager();
  current_position_ = {ChessBoard::kStartposFen, {}};
  UpdateFromUciOptions();
  backend_->ClearCache();
}

void EngineClassic::SetPosition(const std::string& fen,
                                const std::vector<std::string>& moves_str) {
  // Some UCI hosts just call position then immediately call go, while starting
  // the clock on calling 'position'.
  ResetMoveTimer();
  SharedLock lock(busy_mutex_);
  current_position_ = CurrentPosition{fen, moves_str};
  search_.reset();
}

void EngineClassic::SetupPosition(const std::string& fen,
                                  const std::vector<std::string>& moves_str) {
  SharedLock lock(busy_mutex_);
  search_.reset();

  UpdateFromUciOptions();

  if (!tree_) tree_ = std::make_unique<classic::NodeTree>();

  const bool is_same_game = tree_->ResetToPosition(fen, moves_str);
  if (!is_same_game) CreateFreshTimeManager();
}

void EngineClassic::CreateFreshTimeManager() {
  time_manager_ = classic::MakeTimeManager(options_);
}

namespace {

class PonderResponseTransformer : public TransformingUciResponder {
 public:
  PonderResponseTransformer(std::unique_ptr<UciResponder> parent,
                            Move ponder_move)
      : TransformingUciResponder(std::move(parent)),
        ponder_move_(ponder_move) {}

  void TransformThinkingInfo(std::vector<ThinkingInfo>* infos) override {
    // Output all stats from main variation (not necessary the ponder move)
    // but PV only from ponder move.
    ThinkingInfo ponder_info;
    for (const auto& info : *infos) {
      if (info.multipv <= 1) {
        ponder_info = info;
        if (ponder_info.mate) ponder_info.mate = -*ponder_info.mate;
        if (ponder_info.score) ponder_info.score = -*ponder_info.score;
        if (ponder_info.depth > 1) ponder_info.depth--;
        if (ponder_info.seldepth > 1) ponder_info.seldepth--;
        if (ponder_info.wdl) std::swap(ponder_info.wdl->w, ponder_info.wdl->l);
        ponder_info.pv.clear();
      }
      if (!info.pv.empty() && info.pv[0] == ponder_move_) {
        ponder_info.pv.assign(info.pv.begin() + 1, info.pv.end());
      }
    }
    infos->clear();
    infos->push_back(ponder_info);
  }

 private:
  Move ponder_move_;
};

void ValueOnlyGo(classic::NodeTree* tree, Backend* backend,
                 std::unique_ptr<UciResponder> responder) {
  const auto& board = tree->GetPositionHistory().Last().GetBoard();
  auto legal_moves = board.GenerateLegalMoves();
  tree->GetCurrentHead()->CreateEdges(legal_moves);
  PositionHistory history = tree->GetPositionHistory();
  std::vector<float> comp_q;
  comp_q.reserve(legal_moves.size());
  auto comp = backend->CreateComputation();
  for (auto edge : tree->GetCurrentHead()->Edges()) {
    history.Append(edge.GetMove());
    if (history.ComputeGameResult() == GameResult::UNDECIDED) {
      comp_q.emplace_back();
      comp->AddInput(
          EvalPosition{
              .pos = history.GetPositions(),
              .legal_moves = {},
          },
          EvalResultPtr{.q = &comp_q.back()});
    }
    history.Pop();
  }

  Move best;
  float max_q = std::numeric_limits<float>::lowest();
  for (size_t comp_idx = 0; auto edge : tree->GetCurrentHead()->Edges()) {
    history.Append(edge.GetMove());
    auto result = history.ComputeGameResult();
    float q = -1;
    if (result == GameResult::UNDECIDED) {
      // NN eval is for side to move perspective - so if its good, its bad for
      // us.
      q = -comp_q[comp_idx++];
    } else if (result == GameResult::DRAW) {
      q = 0;
    } else {
      // A legal move to a non-drawn terminal without tablebases must be a
      // win.
      q = 1;
    }
    if (q >= max_q) {
      max_q = q;
      best = edge.GetMove(tree->GetPositionHistory().IsBlackToMove());
    }
    history.Pop();
  }
  std::vector<ThinkingInfo> infos;
  ThinkingInfo thinking;
  thinking.depth = 1;
  infos.push_back(thinking);
  responder->OutputThinkingInfo(&infos);
  BestMoveInfo info(best);
  responder->OutputBestMove(&info);
}

}  // namespace

void EngineClassic::Go(const GoParams& params) {
  // TODO: should consecutive calls to go be considered to be a continuation and
  // hence have the same start time like this behaves, or should we check start
  // time hasn't changed since last call to go and capture the new start time
  // now?
  if (strict_uci_timing_ || !move_start_time_) ResetMoveTimer();
  go_params_ = params;

  std::unique_ptr<UciResponder> responder =
      std::make_unique<NonOwningUciRespondForwarder>(uci_responder_);

  // Setting up current position, now that it's known whether it's ponder or
  // not.
  if (params.ponder && !current_position_.moves.empty()) {
    std::vector<std::string> moves(current_position_.moves);
    std::string ponder_move = moves.back();
    moves.pop_back();
    SetupPosition(current_position_.fen, moves);
    Move move = tree_->HeadPosition().GetBoard().ParseMove(ponder_move);
    if (tree_->IsBlackToMove()) move.Flip();
    responder =
        std::make_unique<PonderResponseTransformer>(std::move(responder), move);
  } else {
    SetupPosition(current_position_.fen, current_position_.moves);
  }

<<<<<<< HEAD
  if (!options_.Get<bool>(kUciChess960)) {
    // Remap FRC castling to legacy castling.
    responder = std::make_unique<Chess960Transformer>(
        std::move(responder), tree_->HeadPosition().GetBoard());
  }

  if (!options_.Get<bool>(kShowWDL)) {
    // Strip WDL information from the response.
    responder = std::make_unique<WDLResponseFilter>(std::move(responder));
  }

  if (!options_.Get<bool>(kShowMovesleft)) {
    // Strip movesleft information from the response.
    responder = std::make_unique<MovesLeftResponseFilter>(std::move(responder));
  }
  if (options_.Get<bool>(kValueOnly)) {
    ValueOnlyGo(tree_.get(), backend_.get(), std::move(responder));
    return;
  }

=======
>>>>>>> a5dd871a
  if (options_.Get<Button>(kClearTree).TestAndReset()) {
    tree_->TrimTreeAtHead();
  }

  auto stopper = time_manager_->GetStopper(params, *tree_.get());
  search_ = std::make_unique<classic::Search>(
      *tree_, backend_.get(), std::move(responder),
      StringsToMovelist(params.searchmoves, tree_->HeadPosition().GetBoard()),
      *move_start_time_, std::move(stopper), params.infinite, params.ponder,
      options_, syzygy_tb_.get());

  LOGFILE << "Timer started at "
          << FormatTime(SteadyClockToSystemClock(*move_start_time_));
  search_->StartThreads(options_.Get<int>(kThreadsOptionId));
}

void EngineClassic::PonderHit() {
  ResetMoveTimer();
  go_params_.ponder = false;
  Go(go_params_);
}

void EngineClassic::Stop() {
  if (search_) search_->Stop();
}

}  // namespace lczero<|MERGE_RESOLUTION|>--- conflicted
+++ resolved
@@ -149,10 +149,6 @@
         CreateMemCache(BackendManager::Get()->CreateFromParams(options_),
                        options_.Get<int>(SharedBackendParams::kNNCacheSizeId));
     network_configuration_ = network_configuration;
-  } else {
-    // If network is not changed, cache size still may have changed.
-    backend_->SetCacheCapacity(
-        options_.Get<int>(SharedBackendParams::kNNCacheSizeId));
   }
 
   // Check whether we can update the move timer in "Go".
@@ -295,7 +291,6 @@
   BestMoveInfo info(best);
   responder->OutputBestMove(&info);
 }
-
 }  // namespace
 
 void EngineClassic::Go(const GoParams& params) {
@@ -324,7 +319,6 @@
     SetupPosition(current_position_.fen, current_position_.moves);
   }
 
-<<<<<<< HEAD
   if (!options_.Get<bool>(kUciChess960)) {
     // Remap FRC castling to legacy castling.
     responder = std::make_unique<Chess960Transformer>(
@@ -345,8 +339,6 @@
     return;
   }
 
-=======
->>>>>>> a5dd871a
   if (options_.Get<Button>(kClearTree).TestAndReset()) {
     tree_->TrimTreeAtHead();
   }
